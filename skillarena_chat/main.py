--- conflicted
+++ resolved
@@ -69,156 +69,6 @@
     except HTTPException as e:
         logger.warning(f"Socket connection failed for user {user_id}: {e.detail}")
         await websocket.close(code=status.WS_1008_POLICY_VIOLATION)
-
-<<<<<<< HEAD
-=======
-    except WebSocketDisconnect:
-        if user_id:
-            manager.disconnect(user_id)
-            logger.info(f"User {user_id} disconnected")
-
-    except Exception:
-        logger.exception(f"Unexpected error in WebSocket connection for user {user_id}")
-        await websocket.close(code=status.WS_1011_INTERNAL_ERROR)
-
-
-async def process_websocket_message(websocket: WebSocket, data: dict, user_id: str):
-    try:
-        data["sender"] = user_id
-        chat_message = Message(**data)
-
-        if not chat_message.receiver or not chat_message.message:
-            raise ValueError("Missing receiver or message")
-
-        await handle_send_chat_message(chat_message)
-        logger.info(f"Message sent from {user_id} to {chat_message.receiver}")
-
-        # TODO: Uncomment this when push notifications are implemented
-        # if not await manager.is_connected(chat_message.receiver):
-        #     await send_push_message(
-        #         chat_message.receiver,
-        #         f"New message from {user_id}",
-        #         {"message": chat_message.message},
-        #     )
-
-    except ValueError as e:
-        logger.error(f"Invalid message format from user {user_id}: {str(e)}")
-        await websocket.send_json({"error": str(e)})
-
-    except Exception:
-        logger.exception(f"Error handling chat message from user {user_id}")
-        await websocket.send_json({"error": "Failed to send message"})
-
-
-@app.get("/chat_history/{other_user_id}")
-async def get_chat_history(request: Request, other_user_id: str):
-    try:
-        current_user = request.state.user_id
-
-        if current_user == other_user_id:
-            return JSONResponse(
-                status_code=400, content={"message": "You can't chat with yourself"}
-            )
-
-        chat = await get_chat(current_user, other_user_id)
-
-        if not chat:
-            chat = await create_empty_chat(current_user, other_user_id)
-            logger.info(f"Created empty chat for {current_user} and {other_user_id}")
-        else:
-            await mark_messages_as_read(chat, current_user)
-            logger.info(
-                f"Marked messages as read for {current_user} in chat with {other_user_id}"
-            )
-
-        updated_chat = await get_chat(current_user, other_user_id)
-
-        if not updated_chat:
-            return {
-                "success": False,
-                "message": "Chat not found",
-            }
-
-        return {
-            "success": True,
-            "message": "Chat history retrieved successfully",
-            "data": {
-                "messages": updated_chat["messages"],
-                "chat_id": str(updated_chat["_id"]),
-            },
-        }
-
-    except Exception:
-        logger.exception(
-            f"Error retrieving chat history for {current_user} and {other_user_id}"
-        )
-        raise HTTPException(
-            status_code=status.HTTP_500_INTERNAL_SERVER_ERROR,
-            detail="Failed to retrieve chat history",
-        )
-
-
-@app.get("/chat_history")
-async def get_user_chat_history(request: Request):
-    try:
-        user_id = request.state.user_id
-        chats = await get_all_user_chats(user_id)
-        logger.info(f"Retrieved {len(chats)} chats for user {user_id}")
-        return {
-            "success": True,
-            "message": "Chat history retrieved successfully",
-            "data": {
-                "chats": chats,
-            },
-        }
-
-    except Exception:
-        logger.exception(f"Error retrieving chat history for user {user_id}")
-        raise HTTPException(
-            status_code=500,
-            detail="Failed to retrieve chat history",
-        )
-
-
-@app.get("/get_token/{user_id}")
-async def get_token(user_id: str):
-    try:
-        access_token = create_access_token(data={"_id": user_id})
-        logger.info(f"Created access token for user {user_id}")
-        return {"access_token": access_token, "token_type": "bearer"}
-
-    except Exception:
-        logger.exception(f"Error creating access token for user {user_id}")
-        raise HTTPException(
-            status_code=status.HTTP_500_INTERNAL_SERVER_ERROR,
-            detail="Failed to create access token",
-        )
-
-
-# TODO: Uncomment this when push notifications are implemented
-# @app.post("/send_push_message")
-# async def send_push_message_endpoint(
-#     client_id: str = Form(...),
-#     message: str = Form(...),
-#     extra: dict = Form(None),
-# ):
-#     try:
-#         response = await send_push_message(client_id, message, extra)
-#         logger.info(f"Push message sent to client {client_id}")
-#         return response
-
-#     except HTTPException as e:
-#         logger.error(f"Error sending push message to client {client_id}: {e.detail}")
-#         raise e
-
-#     except Exception:
-#         logger.exception(f"Unexpected error sending push message to client {client_id}")
-#         raise HTTPException(
-#             status_code=status.HTTP_500_INTERNAL_SERVER_ERROR,
-#             detail="Failed to send push message",
-#         )
-
->>>>>>> 73295089
 
 @app.post("/upload_files")
 async def upload_files(
